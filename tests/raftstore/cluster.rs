// Copyright 2016 PingCAP, Inc.
//
// Licensed under the Apache License, Version 2.0 (the "License");
// you may not use this file except in compliance with the License.
// You may obtain a copy of the License at
//
//     http://www.apache.org/licenses/LICENSE-2.0
//
// Unless required by applicable law or agreed to in writing, software
// distributed under the License is distributed on an "AS IS" BASIS,
// See the License for the specific language governing permissions and
// limitations under the License.

#![allow(dead_code)]

use std::collections::{HashMap, HashSet};
use std::sync::{Arc, RwLock};
use std::time::Duration;

use rocksdb::DB;
use tempdir::TempDir;

use tikv::raftstore::{Result, Error};
use tikv::raftstore::store::*;
use super::util::*;
use kvproto::raft_cmdpb::*;
use kvproto::metapb::{self, RegionEpoch};
use kvproto::raftpb::ConfChangeType;
use kvproto::raft_serverpb::RaftMessage;
use tikv::pd::PdClient;
use tikv::util::HandyRwLock;
use tikv::server::Config as ServerConfig;
use super::pd::TestPdClient;
use super::transport_simulate::{Strategy, Filter};

// We simulate 3 or 5 nodes, each has a store.
// Sometimes, we use fixed id to test, which means the id
// isn't allocated by pd, and node id, store id are same.
// E,g, for node 1, the node id and store id are both 1.

pub trait Simulator {
    // Pass 0 to let pd allocate a node id if db is empty.
    // If node id > 0, the node must be created in db already,
    // and the node id must be the same as given argument.
    // Return the node id.
    // TODO: we will rename node name here because now we use store only.
    fn run_node(&mut self,
                node_id: u64,
                cfg: ServerConfig,
                engine: Arc<DB>,
                strategy: Vec<Strategy>)
                -> u64;
    fn stop_node(&mut self, node_id: u64);
    fn get_node_ids(&self) -> HashSet<u64>;
    fn call_command(&self, request: RaftCmdRequest, timeout: Duration) -> Result<RaftCmdResponse>;
    fn send_raft_msg(&self, msg: RaftMessage) -> Result<()>;
    fn hook_transport(&self, node_id: u64, filters: Vec<RwLock<Box<Filter>>>);
}

pub struct Cluster<T: Simulator> {
    pub cfg: ServerConfig,
    leaders: HashMap<u64, metapb::Peer>,
    paths: Vec<TempDir>,
    dbs: Vec<Arc<DB>>,

    // node id -> db engine.
    pub engines: HashMap<u64, Arc<DB>>,

    sim: Arc<RwLock<T>>,
    pub pd_client: Arc<RwLock<TestPdClient>>,
}

impl<T: Simulator> Cluster<T> {
    // Create the default Store cluster.
    pub fn new(id: u64,
               count: usize,
               sim: Arc<RwLock<T>>,
               pd_client: Arc<RwLock<TestPdClient>>)
               -> Cluster<T> {
        let mut c = Cluster {
            cfg: new_server_config(id),
            leaders: HashMap::new(),
            paths: vec![],
            dbs: vec![],
            engines: HashMap::new(),
            sim: sim,
            pd_client: pd_client,
        };

        c.create_engines(count);

        c
    }

    pub fn id(&self) -> u64 {
        self.cfg.cluster_id
    }

    fn create_engines(&mut self, count: usize) {
        for _ in 0..count {
            self.paths.push(TempDir::new("test_cluster").unwrap());
        }

        for item in &self.paths {
            self.dbs.push(new_engine(item));
        }
    }

    pub fn start(&mut self) {
        if self.engines.is_empty() {
            self.start_with_strategy(vec![]);
        } else {
            // recover from last shutdown.
            let node_ids: Vec<u64> = self.engines.keys().cloned().collect();
            for node_id in node_ids {
                self.run_node(node_id);
            }
        }
    }

    pub fn start_with_strategy(&mut self, strategy: Vec<Strategy>) {
        let mut sim = self.sim.wl();
        for engine in &self.dbs {
            let node_id = sim.run_node(0, self.cfg.clone(), engine.clone(), strategy.clone());
            self.engines.insert(node_id, engine.clone());
        }
    }

    pub fn run_node(&mut self, node_id: u64) {
        self.run_node_with_strategy(node_id, vec![]);
    }

    pub fn run_node_with_strategy(&mut self, node_id: u64, strategy: Vec<Strategy>) {
        let engine = self.engines.get(&node_id).unwrap();
        self.sim.wl().run_node(node_id, self.cfg.clone(), engine.clone(), strategy);
    }

    pub fn stop_node(&mut self, node_id: u64) {
        self.sim.wl().stop_node(node_id);
    }

    pub fn get_engine(&self, node_id: u64) -> Arc<DB> {
        self.engines.get(&node_id).unwrap().clone()
    }

    pub fn send_raft_msg(&self, msg: RaftMessage) -> Result<()> {
        self.sim.rl().send_raft_msg(msg)
    }

    pub fn call_command(&self,
                        request: RaftCmdRequest,
                        timeout: Duration)
                        -> Result<RaftCmdResponse> {
        self.sim.rl().call_command(request, timeout)
    }

    fn call_command_on_leader_once(&mut self,
                                   mut request: RaftCmdRequest,
                                   timeout: Duration)
                                   -> Result<RaftCmdResponse> {
        let region_id = request.get_header().get_region_id();
        if let Some(leader) = self.leader_of_region(region_id) {
            request.mut_header().set_peer(leader);
            return self.call_command(request, timeout);
        }
        Err(box_err!("can't get leader of region"))
    }

    pub fn call_command_on_leader(&mut self,
                                  request: RaftCmdRequest,
                                  timeout: Duration)
                                  -> Result<RaftCmdResponse> {
        let mut retry_cnt = 0;
        let region_id = request.get_header().get_region_id();
        loop {
            let result = self.call_command_on_leader_once(request.clone(), timeout);
            if result.is_err() {
                return result;
            }
            let resp = result.unwrap();
            if self.refresh_leader_if_needed(&resp, region_id) && retry_cnt < 10 {
                retry_cnt += 1;
                warn!("seems leader changed, let's retry");
                continue;
            }
            return Ok(resp);
        }
    }

    fn valid_leader_id(&self, region_id: u64, leader_id: u64) -> bool {
        let store_ids = self.store_ids_of_region(region_id);
        let node_ids = self.sim.rl().get_node_ids();
        store_ids.contains(&leader_id) && node_ids.contains(&leader_id)
    }

    fn store_ids_of_region(&self, region_id: u64) -> Vec<u64> {
        let peers = self.pd_client
<<<<<<< HEAD
                        .rl()
                        .get_region_by_id(self.id(), region_id)
                        .unwrap()
                        .take_peers();
=======
            .rl()
            .get_region_by_id(region_id)
            .unwrap()
            .take_peers();
>>>>>>> 1d1faf25
        peers.iter().map(|peer| peer.get_store_id()).collect()
    }

    fn query_leader(&self, store_id: u64, region_id: u64) -> Option<metapb::Peer> {
        // To get region leader, we don't care real peer id, so use 0 instead.
        let peer = new_peer(store_id, 0);
        let find_leader = new_status_request(region_id, peer, new_region_leader_cmd());
        let mut resp = self.call_command(find_leader, Duration::from_secs(3)).unwrap();
        let mut region_leader = resp.take_status_response().take_region_leader();
        // NOTE: node id can't be 0.
        if self.valid_leader_id(region_id, region_leader.get_leader().get_store_id()) {
            Some(region_leader.take_leader())
        } else {
            None
        }
    }

    pub fn leader_of_region(&mut self, region_id: u64) -> Option<metapb::Peer> {
        let store_ids = self.store_ids_of_region(region_id);
        if let Some(l) = self.leaders.get(&region_id) {
            // leader may be stopped in some tests.
            if self.valid_leader_id(region_id, l.get_store_id()) {
                return Some(l.clone());
            }
        }
        self.reset_leader_of_region(region_id);
        let mut leader = None;
        let mut retry_cnt = 500;

        let node_ids: HashSet<u64> = self.sim.rl().get_node_ids();
        let mut count = 0;
        while (leader.is_none() || count < store_ids.len()) && retry_cnt > 0 {
            count = 0;
            leader = None;
            for store_id in &store_ids {
                // For some tests, we stop the node but pd still has this information,
                // and we must skip this.
                if !node_ids.contains(store_id) {
                    count += 1;
                    continue;
                }
                let l = self.query_leader(*store_id, region_id);
                if l.is_none() {
                    continue;
                }
                if leader.is_none() {
                    leader = l;
                    count += 1;
                } else if l == leader {
                    count += 1;
                }
            }
            sleep_ms(10);
            retry_cnt -= 1;
        }

        if let Some(l) = leader {
            self.leaders.insert(region_id, l);
        }

        self.leaders.get(&region_id).cloned()
    }

    // Multiple nodes with fixed node id, like node 1, 2, .. 5,
    // First region 1 is in all stores with peer 1, 2, .. 5.
    // Peer 1 is in node 1, store 1, etc.
    pub fn bootstrap_region(&mut self) -> Result<()> {
        for (id, engine) in self.dbs.iter().enumerate() {
            let id = id as u64 + 1;
            self.engines.insert(id, engine.clone());
        }

        let mut region = metapb::Region::new();
        region.set_id(1);
        region.set_start_key(keys::EMPTY_KEY.to_vec());
        region.set_end_key(keys::EMPTY_KEY.to_vec());
        region.mut_region_epoch().set_version(1);
        region.mut_region_epoch().set_conf_ver(1);

        for (&id, engine) in &self.engines {
            let peer = new_peer(id, id);
            region.mut_peers().push(peer.clone());
            bootstrap_store(engine, self.id(), id).unwrap();
        }

        for engine in self.engines.values() {
            try!(write_region(&engine, &region));
        }

        self.bootstrap_cluster(region);

        Ok(())
    }

    // Return first region id.
    pub fn bootstrap_conf_change(&mut self) -> u64 {
        for (id, engine) in self.dbs.iter().enumerate() {
            let id = id as u64 + 1;
            self.engines.insert(id, engine.clone());
        }

        for (&id, engine) in &self.engines {
            bootstrap_store(engine, self.id(), id).unwrap();
        }

        let node_id = 1;
        let region = bootstrap_region(self.engines.get(&node_id).unwrap(), 1, 1, 1).unwrap();
        let rid = region.get_id();
        self.bootstrap_cluster(region);
        rid
    }


    // This is only for fixed id test.
    fn bootstrap_cluster(&mut self, region: metapb::Region) {
        self.pd_client
            .write()
            .unwrap()
            .bootstrap_cluster(new_store(1, "".to_owned()), region)
            .unwrap();

        for &id in self.engines.keys() {
            self.pd_client.wl().put_store(new_store(id, "".to_owned())).unwrap();
        }
    }

    pub fn reset_leader_of_region(&mut self, region_id: u64) {
        self.leaders.remove(&region_id);
    }

    pub fn check_quorum<F: FnMut(&&Arc<DB>) -> bool>(&self, condition: F) -> bool {
        if self.engines.is_empty() {
            return true;
        }
        self.engines.values().filter(condition).count() > self.engines.len() / 2
    }

    pub fn shutdown(&mut self) {
        let keys: HashSet<u64> = self.sim.rl().get_node_ids();
        for id in keys {
            self.stop_node(id);
        }
        self.leaders.clear();
        debug!("all nodes are shut down.");
    }

    // If the resp is "not leader error", get the real leader.
    // Sometimes, we may still can't get leader even in "not leader error",
    // returns a INVALID_PEER for this.
    pub fn refresh_leader_if_needed(&mut self, resp: &RaftCmdResponse, region_id: u64) -> bool {
        if !is_error_response(resp) {
            return false;
        }

        let err = resp.get_header().get_error();
        if !err.has_not_leader() {
            return false;
        }

        let err = err.get_not_leader();
        if !err.has_leader() {
            self.reset_leader_of_region(region_id);
            return true;
        }
        self.leaders.insert(region_id, err.get_leader().clone());
        true
    }

    pub fn request(&mut self,
                   key: &[u8],
                   reqs: Vec<Request>,
                   timeout: Duration)
                   -> RaftCmdResponse {
        for _ in 0..10 {
            let mut region = self.get_region(key);
            let region_id = region.get_id();
            let req = new_request(region_id, region.take_region_epoch().clone(), reqs.clone());
            let result = self.call_command_on_leader(req, timeout);

            if let Err(Error::Timeout(_)) = result {
                warn!("call command timeout, let's retry");
                continue;
            }

            let resp = result.unwrap();
            if resp.get_header().get_error().has_stale_epoch() {
                warn!("seems split, let's retry");
                continue;
            }
            return resp;
        }
        panic!("request failed after retry for 10 times");
    }

    pub fn get_region(&self, key: &[u8]) -> metapb::Region {
        self.pd_client
            .read()
            .unwrap()
            .get_region(key)
            .unwrap()
    }

    pub fn get_region_id(&self, key: &[u8]) -> u64 {
        self.get_region(key).get_id()
    }

    pub fn get(&mut self, key: &[u8]) -> Option<Vec<u8>> {
        let mut resp = self.request(key, vec![new_get_cmd(key)], Duration::from_secs(3));
        if resp.get_header().has_error() {
            panic!("response {:?} has error", resp);
        }
        assert_eq!(resp.get_responses().len(), 1);
        assert_eq!(resp.get_responses()[0].get_cmd_type(), CmdType::Get);
        let mut get = resp.mut_responses()[0].take_get();
        if get.has_value() {
            Some(get.take_value())
        } else {
            None
        }
    }

    pub fn must_put(&mut self, key: &[u8], value: &[u8]) {
        let resp = self.request(key, vec![new_put_cmd(key, value)], Duration::from_secs(3));
        if resp.get_header().has_error() {
            panic!("response {:?} has error", resp);
        }
        assert_eq!(resp.get_responses().len(), 1);
        assert_eq!(resp.get_responses()[0].get_cmd_type(), CmdType::Put);
    }

    pub fn must_seek(&mut self, key: &[u8]) -> Option<(Vec<u8>, Vec<u8>)> {
        let resp = self.request(key, vec![new_seek_cmd(key)], Duration::from_secs(3));
        if resp.get_header().has_error() {
            panic!("response {:?} has error", resp);
        }
        assert_eq!(resp.get_responses().len(), 1);
        let resp = &resp.get_responses()[0];
        assert_eq!(resp.get_cmd_type(), CmdType::Seek);
        if resp.has_seek() {
            Some((resp.get_seek().get_key().to_vec(), resp.get_seek().get_value().to_vec()))
        } else {
            None
        }
    }

    pub fn must_delete(&mut self, key: &[u8]) {
        let resp = self.request(key, vec![new_delete_cmd(key)], Duration::from_secs(3));
        if resp.get_header().has_error() {
            panic!("response {:?} has error", resp);
        }
        assert_eq!(resp.get_responses().len(), 1);
        assert_eq!(resp.get_responses()[0].get_cmd_type(), CmdType::Delete);
    }

    pub fn get_region_epoch(&self, region_id: u64) -> RegionEpoch {
        self.pd_client
            .rl()
            .get_region_by_id(region_id)
            .unwrap()
            .get_region_epoch()
            .clone()
    }

    pub fn change_peer(&mut self,
                       region_id: u64,
                       change_type: ConfChangeType,
                       peer: metapb::Peer) {
        let epoch = self.get_region_epoch(region_id);
<<<<<<< HEAD
        let change_peer = new_admin_request(region_id,
                                            &epoch,
                                            new_change_peer_cmd(change_type, peer));
=======
        let change_peer =
            new_admin_request(region_id, &epoch, new_change_peer_cmd(change_type, peer));
>>>>>>> 1d1faf25
        let resp = self.call_command_on_leader(change_peer, Duration::from_secs(3))
            .unwrap();
        assert!(resp.get_admin_response().get_cmd_type() == AdminCmdType::ChangePeer,
                format!("{:?}", resp));

        let region = resp.get_admin_response().get_change_peer().get_region();
        self.pd_client.wl().change_peer(region.clone()).unwrap();
    }

    pub fn split_region(&mut self, region_id: u64, split_key: Option<Vec<u8>>) {
<<<<<<< HEAD
        let new_region_id = self.pd_client.wl().alloc_id(0).unwrap();
        let region = self.pd_client.rl().get_region_by_id(self.id(), region_id).unwrap();
        let peer_count = region.get_peers().len();
        let mut peer_ids: Vec<u64> = vec![];
        for _ in 0..peer_count {
            let peer_id = self.pd_client.wl().alloc_id(0).unwrap();
=======
        let new_region_id = self.pd_client.wl().alloc_id().unwrap();
        let region = self.pd_client.rl().get_region_by_id(region_id).unwrap();
        let peer_count = region.get_peers().len();
        let mut peer_ids: Vec<u64> = vec![];
        for _ in 0..peer_count {
            let peer_id = self.pd_client.wl().alloc_id().unwrap();
>>>>>>> 1d1faf25
            peer_ids.push(peer_id);
        }

        // TODO: use region instead of region_id
        let split = new_admin_request(region_id,
                                      region.get_region_epoch(),
                                      new_split_region_cmd(split_key, new_region_id, peer_ids));
        let resp = self.call_command_on_leader(split, Duration::from_secs(3)).unwrap();

        assert_eq!(resp.get_admin_response().get_cmd_type(),
                   AdminCmdType::Split);

        let left = resp.get_admin_response().get_split().get_left();
        let right = resp.get_admin_response().get_split().get_right();

        self.pd_client.wl().split_region(left.clone(), right.clone()).unwrap();
    }

    pub fn region_detail(&mut self, region_id: u64, peer_id: u64) -> RegionDetailResponse {
        let status_cmd = new_region_detail_cmd();
        let peer = new_peer(peer_id, peer_id);
        let req = new_status_request(region_id, peer, status_cmd);
        let resp = self.call_command(req, Duration::from_secs(3));
        assert!(resp.is_ok(), format!("{:?}", resp));

        let mut resp = resp.unwrap();
        assert!(resp.has_status_response());
        let mut status_resp = resp.take_status_response();
        assert_eq!(status_resp.get_cmd_type(), StatusCmdType::RegionDetail);
        assert!(status_resp.has_region_detail());
        status_resp.take_region_detail()
    }

    // NOTE: if you have set transport hooks before, call this function will overwrite them
    pub fn partition(&mut self, s1: Arc<HashSet<u64>>, s2: Arc<HashSet<u64>>) {
        for node_id in s1.iter() {
            let filter = new_partition_filter(s2.clone());
            self.sim.rl().hook_transport(*node_id, vec![RwLock::new(filter)]);
        }
        for node_id in s2.iter() {
            let filter = new_partition_filter(s1.clone());
            self.sim.wl().hook_transport(*node_id, vec![RwLock::new(filter)]);
        }
    }

    pub fn reset_transport_hooks(&mut self) {
        let sim = &self.sim.rl();
        for node_id in sim.get_node_ids() {
            sim.hook_transport(node_id, vec![]);
        }
    }
}

struct PartitionFilter {
    node_ids: Arc<HashSet<u64>>,
    drop: bool,
}

impl Filter for PartitionFilter {
    fn before(&mut self, msg: &RaftMessage) -> bool {
        self.drop = self.node_ids.contains(&msg.get_to_peer().get_store_id());
        self.drop
    }
    fn after(&mut self, r: Result<()>) -> Result<()> {
        if self.drop {
            return Err(Error::Timeout("drop by PartitionPacket in SimulateTransport".to_string()));
        }
        r
    }
}

fn new_partition_filter(node_ids: Arc<HashSet<u64>>) -> Box<Filter> {
    let ids = node_ids.clone();
    Box::new(PartitionFilter {
        node_ids: ids,
        drop: false,
    })
}

impl<T: Simulator> Drop for Cluster<T> {
    fn drop(&mut self) {
        self.shutdown();
    }
}<|MERGE_RESOLUTION|>--- conflicted
+++ resolved
@@ -195,17 +195,10 @@
 
     fn store_ids_of_region(&self, region_id: u64) -> Vec<u64> {
         let peers = self.pd_client
-<<<<<<< HEAD
-                        .rl()
-                        .get_region_by_id(self.id(), region_id)
-                        .unwrap()
-                        .take_peers();
-=======
             .rl()
             .get_region_by_id(region_id)
             .unwrap()
             .take_peers();
->>>>>>> 1d1faf25
         peers.iter().map(|peer| peer.get_store_id()).collect()
     }
 
@@ -474,14 +467,8 @@
                        change_type: ConfChangeType,
                        peer: metapb::Peer) {
         let epoch = self.get_region_epoch(region_id);
-<<<<<<< HEAD
-        let change_peer = new_admin_request(region_id,
-                                            &epoch,
-                                            new_change_peer_cmd(change_type, peer));
-=======
         let change_peer =
             new_admin_request(region_id, &epoch, new_change_peer_cmd(change_type, peer));
->>>>>>> 1d1faf25
         let resp = self.call_command_on_leader(change_peer, Duration::from_secs(3))
             .unwrap();
         assert!(resp.get_admin_response().get_cmd_type() == AdminCmdType::ChangePeer,
@@ -492,21 +479,12 @@
     }
 
     pub fn split_region(&mut self, region_id: u64, split_key: Option<Vec<u8>>) {
-<<<<<<< HEAD
-        let new_region_id = self.pd_client.wl().alloc_id(0).unwrap();
-        let region = self.pd_client.rl().get_region_by_id(self.id(), region_id).unwrap();
-        let peer_count = region.get_peers().len();
-        let mut peer_ids: Vec<u64> = vec![];
-        for _ in 0..peer_count {
-            let peer_id = self.pd_client.wl().alloc_id(0).unwrap();
-=======
         let new_region_id = self.pd_client.wl().alloc_id().unwrap();
         let region = self.pd_client.rl().get_region_by_id(region_id).unwrap();
         let peer_count = region.get_peers().len();
         let mut peer_ids: Vec<u64> = vec![];
         for _ in 0..peer_count {
             let peer_id = self.pd_client.wl().alloc_id().unwrap();
->>>>>>> 1d1faf25
             peer_ids.push(peer_id);
         }
 
